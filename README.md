--- conflicted
+++ resolved
@@ -96,8 +96,6 @@
   This works without two `--` instances because `--verbose` begins the set of
   `cargo` arguments and ends the set of 3DS-specific arguments.
 
-<<<<<<< HEAD
-
 ### Caveats
 
 Due to the fact that only one executable at a time can be sent with `3dslink`,
@@ -109,8 +107,7 @@
 rustdoc features to make them work, so the output won't be as pretty and will
 require some manual workarounds to actually run the tests and see output from them.
 For now, `cargo 3ds test --doc` will not build a 3dsx file or use `3dslink` at all.
-=======
+
 ## License
 
-This project is distributed under the MIT license or the Apache-2.0 license.
->>>>>>> 804f63d0
+This project is distributed under the MIT license or the Apache-2.0 license.